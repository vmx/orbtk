use std::collections::HashSet;

use orbtk::prelude::*;

#[derive(Debug, Copy, Clone)]
enum Action {
    AddItem,
    ClearText,
    EntryActivated(Entity),
    EntryChanged(Entity),
    ValueChanged(Entity),
    IncrementCounter,
    RemoveItem,
}

#[derive(AsAny)]
pub struct MainViewState {
    action: Option<Action>,
}

impl Default for MainViewState {
    fn default() -> Self {
        MainViewState { action: None }
    }
}

impl MainViewState {
    fn action(&mut self, action: impl Into<Option<Action>>) {
        self.action = action.into();
    }
}

impl State for MainViewState {
    fn update(&mut self, _: &mut Registry, ctx: &mut Context) {
        if let Some(action) = self.action {
            match action {
                Action::AddItem => {
                    let len = main_view(ctx.widget()).list().len();

                    if len < 5 {
                        main_view(ctx.widget())
                            .list_mut()
                            .push(format!("Item {}", len + 1));
<<<<<<< HEAD
                        ctx.child("items").set::<usize>("blub", len + 1);
=======
                        ctx.child("items").clone_or_default::<usize>("Item");
>>>>>>> cef22710
                        items_widget(ctx.child("items")).set_count(len + 1);
                        button(ctx.child("remove-item-button")).set_enabled(true);
                        button(ctx.child("remove-item-button")).set_visibility(Visibility::Visible);

                        if len == 4 {
                            button(ctx.child("add-item-button")).set_enabled(false);
                            button(ctx.child("add-item-button")).set_visibility(Visibility::Collapsed);
                        }
                    }
                }
                Action::RemoveItem => {
                    let len = main_view(ctx.widget()).list().len();
                    if len > 0 {
                        main_view(ctx.widget()).list_mut().remove(len - 1);
                        items_widget(ctx.child("items")).set_count(len - 1);
                        button(ctx.child("add-item-button")).set_enabled(true);
                        button(ctx.child("add-item-button")).set_visibility(Visibility::Visible);

                        if len == 1 {
                            button(ctx.child("remove-item-button")).set_enabled(false);
                            button(ctx.child("remove-item-button")).set_visibility(Visibility::Collapsed);
                        }
                    }
                }
                Action::IncrementCounter => {
                    *main_view(ctx.widget()).counter_mut() += 1;

                    let counter = *main_view(ctx.widget()).counter();

                    main_view(ctx.widget())
                        .set_result(String16::from(format!("Button count: {}", counter)));
                }
                Action::ClearText => {
                    main_view(ctx.widget()).set_text_one(String16::default());
                    main_view(ctx.widget()).set_text_two(String16::default());
                }
                Action::EntryActivated(entity) => {
                    let mut text_box = text_box(ctx.get_widget(entity));
                    let text = text_box.text_mut();
                    println!("submitting {}", text);
                    text.clear();
                }
                Action::EntryChanged(entity) => {
                    println!("entry changed: {}", text_box(ctx.get_widget(entity)).text());
                }
                Action::ValueChanged(entity) => {
                    let val = ((slider(ctx.get_widget(entity)).val()).floor() as i32).to_string();

                    text_block(ctx.child("value_text")).set_text(String16::from(val));
                }
            }

            self.action = None;
        }
    }

    fn update_post_layout(&mut self, _: &mut Registry, ctx: &mut Context) {
        let mut selection_string = "Selected:".to_string();

        for index in &main_view(ctx.widget()).selected_indices().0 {
            selection_string = format!("{} {}", selection_string, index);
        }

        text_block(ctx.child("selection")).set_text(selection_string);
    }
}

fn create_header(ctx: &mut BuildContext, text: &str) -> Entity {
    TextBlock::new()
        .text(text)
        .style("text-block")
        .style("text_block_header")
        .build(ctx)
}

type List = Vec<String>;

widget!(
    MainView<MainViewState> {
        selected_indices: SelectedIndices,
        counter: usize,
        list_count: usize,
        combo_box_list_count: usize,
        list: List,
        selection_list: List,
        combo_box_list: List,
        selection_list_count: usize,
        text_one: String16,
        text_two: String16,
        result: String16
    }
);

impl Template for MainView {
    fn template(self, id: Entity, ctx: &mut BuildContext) -> Self {
        self.name("MainView")
            .result("Button count: 0")
            .counter(0)
            .selected_indices(HashSet::new())
            .list(vec![
                "Item 1".to_string(),
                "Item 2".to_string(),
                "Item 3".to_string(),
            ])
            .list_count(3)
            .selection_list(vec![
                "Select Item 1".to_string(),
                "Select Item 2".to_string(),
                "Select Item 3".to_string(),
                "Select Item 4".to_string(),
                "Select Item 5".to_string(),
                "Select Item 6".to_string(),
                "Select Item 7".to_string(),
                "Select Item 8".to_string(),
                "Select Item 9".to_string(),
                "Select Item 10".to_string(),
            ])
            .combo_box_list(vec![
                "CB 1".to_string(),
                "CB 2".to_string(),
                "CB 3".to_string(),
                "CB 4".to_string(),
                "CB 5".to_string(),
                "CB 6".to_string(),
                "CB 7".to_string(),
                "CB 8".to_string(),
                "CB 9".to_string(),
                "CB 10".to_string(),
            ])
            .selection_list_count(10)
            .combo_box_list_count(10)
            .child(
                Grid::new()
                    .margin(8.)
                    .columns(
                        Columns::new()
                            .add(132.)
                            .add(16.)
                            .add(132.)
                            .add(16.)
                            .add(132.),
                    )
                    .child(
                        Stack::new()
                            .attach(Grid::column(0))
                            // Column 0
                            .child(create_header(ctx, "Buttons"))
                            .child(
                                Button::new()
                                    .text("Button")
                                    .margin((0., 8., 0., 0.))
                                    .icon(material_font_icons::CHECK_FONT_ICON)
                                    .attach(Grid::column(0))
                                    .attach(Grid::row(1))
                                    .on_click(move |states, _| {
                                        state(id, states).action(Action::IncrementCounter);
                                        true
                                    })
                                    .build(ctx),
                            )
                            .child(
                                Button::new()
                                    .text("Primary")
                                    .style("button_primary")
                                    .margin((0., 8., 0., 0.))
                                    .icon(material_font_icons::CHECK_FONT_ICON)
                                    .attach(Grid::column(0))
                                    .attach(Grid::row(2))
                                    .build(ctx),
                            )
                            .child(
                                ToggleButton::new()
                                    .style("button_single_content")
                                    .text("ToggleButton")
                                    .margin((0., 8., 0., 0.))
                                    .attach(Grid::column(0))
                                    .attach(Grid::row(3))
                                    .build(ctx),
                            )
                            .child(
                                CheckBox::new()
                                    .text("CheckBox")
                                    .margin((0., 8., 0., 0.))
                                    .attach(Grid::column(0))
                                    .attach(Grid::row(4))
                                    .build(ctx),
                            )
                            .child(
                                Switch::new()
                                    .margin((0., 8., 0., 0.))
                                    .attach(Grid::column(0))
                                    .attach(Grid::row(5))
                                    .build(ctx),
                            )
                            .child(
                                TextBlock::new()
                                    .margin((0., 8., 0., 0.))
                                    .style("text_block_header")
                                    .id("value_text")
                                    .text("0")
                                    .h_align("center")
                                    .build(ctx),
                            )
                            .child(
                                Slider::new()
                                    .on_changed(move |states, entity| {
                                        state(id, states).action(Action::ValueChanged(entity));
                                    })
                                    .build(ctx),
                            )
                            .build(ctx),
                    )
                    .child(
                        Stack::new()
                            .attach(Grid::column(2))
                            .child(create_header(ctx, "Text"))
                            .child(
                                TextBlock::new()
                                    .style("body")
                                    .text(("result", id))
                                    .margin((0., 8., 0., 0.))
                                    .attach(Grid::column(2))
                                    .attach(Grid::row(1))
                                    .build(ctx),
                            )
                            .child(
                                TextBox::new()
                                    .water_mark("TextBox...")
                                    .text(("text_one", id))
                                    .margin((0., 8., 0., 0.))
                                    .attach(Grid::column(2))
                                    .attach(Grid::row(2))
                                    .on_activate(move |states, entity| {
                                        state(id, states).action(Action::EntryActivated(entity));
                                    })
                                    .on_changed(move |states, entity| {
                                        state(id, states).action(Action::EntryChanged(entity));
                                    })
                                    .build(ctx),
                            )
                            .child(
                                TextBox::new()
                                    .water_mark("TextBox...")
                                    .text(("text_two", id))
                                    .margin((0., 8., 0., 0.))
                                    .attach(Grid::column(2))
                                    .attach(Grid::row(2))
                                    .on_activate(move |states, entity| {
                                        state(id, states).action(Action::EntryActivated(entity));
                                    })
                                    .on_changed(move |states, entity| {
                                        state(id, states).action(Action::EntryChanged(entity));
                                    })
                                    .build(ctx),
                            )
                            .child(
                                Button::new()
                                    .margin((0., 8., 0., 0.))
                                    .style("button_single_content")
                                    .text("clear text")
                                    .on_click(move |states, _| {
                                        state(id, states).action(Action::ClearText);
                                        true
                                    })
                                    .build(ctx),
                            )
                            .child(
                                NumericBox::new()
                                    .margin((-0., 8., 0., 0.))
                                    .max(123.)
                                    .step(0.123)
                                    .val(0.123)
                                    .build(ctx),
                            )
                            .build(ctx),
                    )
                    .child(
                        Grid::new()
                            .rows(
                                Rows::new()
                                    .add("auto")
                                    .add(32.)
                                    .add(16.)
                                    .add(204.)
                                    .add("auto")
                                    .add(192.)
                                    .add("auto"),
                            )
                            .columns(Columns::new().add("*").add(4.).add("*"))
                            .attach(Grid::column(4))
                            .child(
                                TextBlock::new()
                                    .text("Items")
                                    .style("text-block")
                                    .style("text_block_header")
                                    .attach(Grid::column(0))
                                    .attach(Grid::column_span(3))
                                    .attach(Grid::row(0))
                                    .build(ctx),
                            )
                            .child(
                                ComboBox::new()
                                    .items_builder(move |bc, index| {
                                        let text = bc
                                            .get_widget(id)
                                            .get::<Vec<String>>("combo_box_list")[index]
                                            .clone();
                                        TextBlock::new()
                                            .margin((0., 0., 0., 2.))
                                            .v_align("center")
                                            .text(text)
                                            .build(bc)
                                    })
                                    .selected_index(0)
                                    .attach(Grid::column(0))
                                    .attach(Grid::column_span(3))
                                    .attach(Grid::row(1))
                                    .margin((0., 8., 0., 0.))
                                    .count(("combo_box_list_count", id))
                                    .build(ctx),
                            )
                            .child(
                                ItemsWidget::new()
                                    .style("items-widget")
                                    .id("items")
                                    .padding((4., 4., 4., 2.))
                                    .attach(Grid::column(0))
                                    .attach(Grid::column_span(3))
                                    .attach(Grid::row(3))
                                    .margin((0., 0., 0., 8.))
                                    // bc = build-context
                                    .items_builder(move |bc, index| {
                                        let text = bc.get_widget(id).get::<Vec<String>>("list")
                                            [index]
                                            .clone();

                                        Button::new().margin((0., 0., 0., 2.)).text(text).build(bc)
                                    })
                                    .count(("list_count", id))
                                    .build(ctx),
                            )
                            .child(
                                Button::new()
                                    .style("button")
                                    .style("button_single_content")
                                    .id("remove-item-button")
                                    .icon(material_font_icons::MINUS_FONT_ICON)
                                    .on_click(move |states, _| {
                                        state(id, states).action(Action::RemoveItem);
                                        true
                                    })
                                    .min_width(0.)
                                    .attach(Grid::column(0))
                                    .attach(Grid::row(4))
                                    .build(ctx),
                            )
                            .child(
                                Button::new()
                                    .style("button")
                                    .style("button_single_content")
                                    .id("add-item-button")
                                    .icon(material_font_icons::ADD_FONT_ICON)
                                    .on_click(move |states, _| {
                                        state(id, states).action(Action::AddItem);
                                        true
                                    })
                                    .min_width(0.)
                                    .attach(Grid::column(2))
                                    .attach(Grid::row(4))
                                    .build(ctx),
                            )
                            .child(
                                ListView::new()
                                    .attach(Grid::column(0))
                                    .attach(Grid::column_span(3))
                                    .attach(Grid::row(5))
                                    .selected_indices(id)
                                    .margin((0., 16., 0., 8.))
                                    .items_builder(move |bc, index| {
                                        let text = bc
                                            .get_widget(id)
                                            .get::<Vec<String>>("selection_list")[index]
                                            .clone();
                                        TextBlock::new()
                                            .margin((0., 0., 0., 2.))
                                            .v_align("center")
                                            .text(text)
                                            .build(bc)
                                    })
                                    .count(("selection_list_count", id))
                                    .build(ctx),
                            )
                            .child(
                                // todo: wrong text width????
                                TextBlock::new()
                                    .style("text-block")
                                    .id("selection")
                                    .max_width(120.)
                                    .attach(Grid::column(0))
                                    .attach(Grid::column_span(3))
                                    .attach(Grid::row(6))
                                    .text("Selected:")
                                    .build(ctx),
                            )
                            .build(ctx),
                    )
                    .build(ctx),
            )
    }
}

fn main() {
    // use this only if you want to run it as web application.
    orbtk::initialize();

    Application::new()
        .window(|ctx| {
            Window::new()
                .title("OrbTk - widgets example")
                .position((100., 100.))
                .size(468., 730.)
                .resizeable(true)
                .child(MainView::new().build(ctx))
                .build(ctx)
        })
        .run();
}

// helper to request MainViewState
fn state<'a>(id: Entity, states: &'a mut StatesContext) -> &'a mut MainViewState {
    states.get_mut(id)
}<|MERGE_RESOLUTION|>--- conflicted
+++ resolved
@@ -41,11 +41,7 @@
                         main_view(ctx.widget())
                             .list_mut()
                             .push(format!("Item {}", len + 1));
-<<<<<<< HEAD
-                        ctx.child("items").set::<usize>("blub", len + 1);
-=======
                         ctx.child("items").clone_or_default::<usize>("Item");
->>>>>>> cef22710
                         items_widget(ctx.child("items")).set_count(len + 1);
                         button(ctx.child("remove-item-button")).set_enabled(true);
                         button(ctx.child("remove-item-button")).set_visibility(Visibility::Visible);
