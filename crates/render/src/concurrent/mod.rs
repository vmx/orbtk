--- conflicted
+++ resolved
@@ -10,7 +10,7 @@
 struct PipelineWrapper(pub Box<dyn RenderPipeline>);
 
 impl PartialEq for PipelineWrapper {
-    fn eq(&self, other: &Self) -> bool {
+    fn eq(&self, _: &Self) -> bool {
         true
     }
 }
@@ -128,14 +128,6 @@
     Clear {
         brush: Brush,
     },
-    Transform {
-        a: f64,
-        b: f64,
-        c: f64,
-        d: f64,
-        e: f64,
-        f: f64,
-    },
     SetTransform {
         a: f64,
         b: f64,
@@ -164,8 +156,7 @@
         RenderTask::Resize { .. } => true,
         RenderTask::RegisterFont { .. } => true,
         RenderTask::DrawImage { .. } => true,
-        RenderTask::DrawImageWithSize { .. } => true,
-        RenderTask::DrawImageWithClipAndSize { .. } => true,
+        RenderTask::DrawImageWithClip { .. } => true,
         RenderTask::DrawPipeline { .. } => true,
         RenderTask::SetTransform { .. } => true,
         RenderTask::Terminate { .. } => true,
@@ -206,20 +197,7 @@
                         RenderTask::DrawImage { image, x, y } => {
                             render_context_2_d.draw_image(&image, x, y);
                         }
-<<<<<<< HEAD
-                        RenderTask::DrawImageWithSize {
-                            image,
-                            x,
-                            y,
-                            width,
-                            height,
-                        } => {
-                            render_context_2_d.draw_image_with_size(&image, x, y, width, height);
-                        }
-                        RenderTask::DrawImageWithClipAndSize {
-=======
                         RenderTask::DrawImageWithClip {
->>>>>>> be37971b
                             image,
                             clip_x,
                             clip_y,
@@ -228,27 +206,14 @@
                             x,
                             y,
                         } => {
-<<<<<<< HEAD
-                            render_context_2_d.draw_image_with_clip_and_size(
+                            render_context_2_d.draw_image_with_clip(
                                 &image,
                                 clip_x,
                                 clip_y,
                                 clip_width,
                                 clip_height,
                                 x,
-                                y,
-                                width,
-                                height,
-=======
-                            render_context_2_d.draw_image_with_clip(
-                                image,
-                                *clip_x,
-                                *clip_y,
-                                *clip_width,
-                                *clip_height,
-                                *x,
-                                *y,
->>>>>>> be37971b
+                                y
                             );
                         }
                         RenderTask::DrawPipeline {
