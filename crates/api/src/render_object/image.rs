--- conflicted
+++ resolved
@@ -20,16 +20,11 @@
         };
 
         if let Some(image) = &mut image {
-<<<<<<< HEAD
             ctx.render_context_2_d().draw_image(
                 image,
-                bounds.x + global_position.x,
-                bounds.y + global_position.y,
+                bounds.x() + global_position.x(),
+                bounds.y() + global_position.y(),
             );
-=======
-            ctx.render_context_2_d()
-                .draw_image(image, bounds.x() + global_position.x(), bounds.y() + global_position.y());
->>>>>>> bdb76310
         }
     }
 }