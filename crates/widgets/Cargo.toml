--- conflicted
+++ resolved
@@ -17,8 +17,5 @@
 orbtk-render = { path = "../render", version = "0.3.1-alpha3" }
 orbtk-utils = { path = "../utils", version = "0.3.1-alpha3" }
 orbtk-proc-macros = { version = "0.3.1-alpha3", path = "../proc-macros" }
-<<<<<<< HEAD
 rust_decimal = "1.5.0"
-=======
-lazy_static = "1.4"
->>>>>>> b314701b
+lazy_static = "1.4"